'use strict';

const md5 = require('md5');
const uuid = require('uuid').v4;
const { assertQueue } = require('./utils/validations');
const { ErrorWithCode } = require('./utils/errors');

const QUEUE_ARN = 'arn:aws:sqs:us-east-1:queues:';

const queues = new Map();

function validateQueueName(queueName, isFifo) {
  if (isFifo && !queueName.endsWith('.fifo')) {
    throw new ErrorWithCode(
      'The name of a FIFO queue can only include alphanumeric characters, hyphens, or underscores, must end with .fifo suffix and be 1 to 80 in length.',
      'InvalidParameterValue'
    );
  }
}

function validateDeadLetterQueue(deadLetterQueueArn, isFifo) {
  let foundArn;

  queues.forEach((value) => {
    if (value.Attributes.QueueArn === deadLetterQueueArn) {
      foundArn = deadLetterQueueArn;
      if (value.Attributes.FifoQueue !== isFifo) {
        throw new ErrorWithCode(
          `Value {&quot;deadLetterTargetArn&quot;:&quot;${deadLetterQueueArn}&quot;,&quot;maxReceiveCount&quot;:&quot;1000&quot;} for parameter RedrivePolicy is invalid. Reason: Dead-letter target owner should be same as the source.`,
          'InvalidParameterValue'
        );
      }
    }
  });
  if (!foundArn) {
    throw new ErrorWithCode(
      `Value {&quot;deadLetterTargetArn&quot;:&quot;${deadLetterQueueArn}&quot;,&quot;maxReceiveCount&quot;:&quot;3&quot;} for parameter RedrivePolicy is invalid. Reason: Dead letter target does not exist.`,
      'InvalidParameterValue'
    );
  }
}

function validateNoContentBasedDeduplication(contentBasedDeduplication) {
  if (contentBasedDeduplication) {
    throw new ErrorWithCode('Unknown Attribute ContentBasedDeduplication.', 'InvalidAttributeName');
  }
}

function queueAlreadyExists(queueName, attributes) {
  const queueWithSameName = queues.get(queueName);
  if (queueWithSameName) {
    const compareAttributes = [
      'ContentBasedDeduplication',
      'DelaySeconds',
      'KmsDataKeyReusePeriodSeconds',
      'KmsMasterKeyId',
      'MaximumMessageSize',
      'MessageRetentionPeriod',
      'ReceiveMessageWaitTimeSeconds',
      'VisibilityTimeout'
    ];

    if (attributes && attributes.RedrivePolicy && queueWithSameName.Attributes.RedrivePolicy) {
      if (
        queueWithSameName.Attributes.RedrivePolicy.deadLetterTargetArn !==
          attributes.RedrivePolicy.deadLetterTargetArn ||
        queueWithSameName.Attributes.RedrivePolicy.maxReceiveCount !==
          attributes.RedrivePolicy.maxReceiveCount
      ) {
        throw new ErrorWithCode(
          `A queue already exists with the same name and a different value for attribute RedrivePolicy`,
          'QueueAlreadyExists'
        );
      }
    }

    const wrongAttr = compareAttributes.find(
      (attr) =>
        queueWithSameName.Attributes[attr] &&
        attributes[attr] &&
        queueWithSameName.Attributes[attr] !== attributes[attr]
    );
    if (wrongAttr) {
      throw new ErrorWithCode(
        `A queue already exists with the same name and a different value for attribute ${wrongAttr}`,
        'QueueAlreadyExists'
      );
    }
  }
}

function clearQueues() {
  queues.clear();
}

function getQueueState(QueueUrl) {
  const convertedQueue = QueueUrl.replace(/http:\/\/localhost:\d{4}\/queues\//g, '');

  return queues.get(convertedQueue);
}

// TODO: consider returning full queue state from this file and have separate file that formats it for the actions. State needs to be tested
function createQueue(params) {
  const queueParams = assertQueue(params);

  const { Attributes, QueueName, tags = {} } = queueParams;

  const {
    ContentBasedDeduplication,
    DelaySeconds,
    FifoQueue,
    KmsDataKeyReusePeriodSeconds,
    KmsMasterKeyId,
    MaximumMessageSize,
    MessageRetentionPeriod,
    ReceiveMessageWaitTimeSeconds,
    RedrivePolicy,
    VisibilityTimeout
  } = Attributes;

  const { deadLetterTargetArn } = RedrivePolicy || {};

  if (!FifoQueue) {
    validateNoContentBasedDeduplication(ContentBasedDeduplication);
  }

  validateQueueName(QueueName, FifoQueue);

  if (RedrivePolicy) {
    validateDeadLetterQueue(deadLetterTargetArn, FifoQueue);
  }

  queueAlreadyExists(QueueName, Attributes);

  const queueUrl = QueueName;
  const queueArn = `${QUEUE_ARN}${QueueName}`;
  queues.set(queueUrl, {
    '@State': {},
    Attributes: {
      ContentBasedDeduplication,
      DelaySeconds,
      FifoQueue,
      KmsDataKeyReusePeriodSeconds,
      KmsMasterKeyId,
      MaximumMessageSize,
      MessageRetentionPeriod,
      QueueArn: queueArn,
      ReceiveMessageWaitTimeSeconds,
      RedrivePolicy,
      VisibilityTimeout
    },
    messages: [],
    tags
  });

  return queueUrl;
}

function sendMessage(params) {
  const {
    MessageAttributes,
    MessageBody,
    MessageDeduplicationId,
    MessageGroupId,
    MessageSystemAttributes,
    QueueUrl
  } = params;

  const convertedQueue = QueueUrl.replace(/http:\/\/localhost:\d{4}\/queues\//g, '');

  const queue = queues.get(convertedQueue);

  if (!queue) {
    throw new ErrorWithCode(
      'AWS.SimpleQueueService.NonExistentQueue; see the SQS docs.',
      'AWS.SimpleQueueService.NonExistentQueue'
    );
  }
  // TODO: make actual delay work for DelaySeconds

  const { Attributes } = queue;
  const { ContentBasedDeduplication, FifoQueue } = Attributes;

  if (FifoQueue && !MessageGroupId) {
    throw new ErrorWithCode(
      'The request must contain the parameter MessageGroupId.',
      'MissingParameter'
    );
  }

  if (FifoQueue && !ContentBasedDeduplication && !MessageDeduplicationId) {
    throw new ErrorWithCode(
      'The queue should either have ContentBasedDeduplication enabled or MessageDeduplicationId provided explicitly',
      'InvalidParameterValue'
    );
  }

  const MessageId = uuid();
  const { DelaySeconds = null } = FifoQueue ? Attributes : params;

  const message = {
    '@State': { isRead: false },
    Attributes: {
      ApproximateFirstReceiveTimestamp: '',
      ApproximateReceiveCount: 0,
      SenderId: 'AAAAAAAAAAAAAAAAAAAAA:i-00a0aaa0aaa000000',
      SentTimestamp: Date.now()
    },
    MessageBody, // TODO: assert for all valid message variations
    MessageId,
    ...(MessageAttributes && { MessageAttributes }),
    ...(MessageDeduplicationId && { SequenceNumber: '00000000000000000000' }), // TODO: The length of SequenceNumber is 128 bits, continues to increase for a particular MessageGroupId. Implement seq number,
    ...(DelaySeconds && { DelaySeconds }),
    ...(MessageSystemAttributes && { MessageSystemAttributes })
  };

  const encodedMessage = {
    MD5OfMessageBody: md5(MessageBody),
    MessageId,
    ...(MessageAttributes && { MD5OfMessageAttributes: md5(MessageAttributes) }),
    ...(MessageDeduplicationId && { SequenceNumber: '00000000000000000000' }),
    ...(DelaySeconds && { DelaySeconds }),
    ...(MessageSystemAttributes && { MD5OfMessageSystemAttributes: md5(MessageSystemAttributes) })
  };

  queue.messages.push(message);
  return encodedMessage;
}

function sendMessageBatch(params) {
  const { QueueUrl, messages } = params;

  const convertedQueue = QueueUrl.replace(/http:\/\/localhost:\d{4}\/queues\//g, '');
  const queue = queues.get(convertedQueue);

  if (!queue) {
    throw new ErrorWithCode(
      'AWS.SimpleQueueService.NonExistentQueue; see the SQS docs.',
      'AWS.SimpleQueueService.NonExistentQueue'
    );
  }

  const result = [];
  messages.forEach((message) => {
    const { DelaySeconds, Id, /* MessageAttributes, */ MessageBody } = message;

    // TODO: check if indeed auto generated
    const MessageId = uuid();

    queue.messages.push({
      '@State': { isRead: false },
      Attributes: {
        ApproximateFirstReceiveTimestamp: '',
        ApproximateReceiveCount: 0,
        SenderId: 'AAAAAAAAAAAAAAAAAAAAA:i-00a0aaa0aaa000000',
        SentTimestamp: Date.now()
      },
      Id,
      // MessageAttributes,
      MessageBody,
      MessageId,
      ...(DelaySeconds && { DelaySeconds })
    });

    result.push({
      Id: md5(Id),
      MDOfMessageBody: md5(MessageBody),
      MessageId
      // ...(MessageAttributes && { MD5OfMessageAttributes: md5(MessageAttributes) })
    });
  });

  return result;
}

function listQueues() {
  const list = [];
  queues.forEach((value, key) => list.push(key));
  return list;
}

function receiveMessage({
  AttributeNames,
  MaxNumberOfMessages = 1,
  MessageAttributeNames,
  QueueUrl,
  VisibilityTimeout
}) {
  const convertedQueue = QueueUrl.replace(/http:\/\/localhost:\d{4}\/queues\//g, '');
  const queue = queues.get(convertedQueue);

  if (!queue) {
    throw new ErrorWithCode(
      'AWS.SimpleQueueService.NonExistentQueue; see the SQS docs.',
      'AWS.SimpleQueueService.NonExistentQueue'
    );
  }

  // if (WaitTimeSeconds) {
  //   // TODO: amount of time can wait for messages
  // }

  const stateParams = VisibilityTimeout ? { VisibilityTimeout, isRead: true } : { isRead: true };
  const ReceiptHandle = uuid();
  const messages = queue.messages.slice(0, MaxNumberOfMessages).map((msg) => ({
    ...msg,
    '@State': {
      ...msg['@State'],
      ...stateParams,
      ReceiptHandle
    },
    Attributes: {
      ...msg.Attributes,
      ApproximateFirstReceiveTimestamp: Date.now(), // TODO: might need to update only on 1st read
      ApproximateReceiveCount: msg.Attributes.ApproximateReceiveCount + 1
    }
  }));

  const remainingMessages = queue.messages.slice(MaxNumberOfMessages);
  queue.messages = [...messages, ...remainingMessages];

  return messages.map(({ Attributes, MessageAttributes, MessageBody, MessageId }) => ({
    Body: MessageBody,
    MD5OfBody: md5(MessageBody),
    MessageId,
    ReceiptHandle,
    ...(AttributeNames && {
      Attributes: AttributeNames.includes('All')
        ? Attributes
        : AttributeNames.reduce((acc, item) => {
            const value = Attributes[item];
            if (value === undefined) return acc;
            return { ...acc, [item]: value };
          }, {})
    }),
    ...(MessageAttributeNames &&
      MessageAttributeNames.length > 0 && {
        MD5OfMessageAttributes: md5(MessageAttributeNames.join(',')),
        MessageAttributes: MessageAttributeNames.includes('All')
          ? MessageAttributes
          : MessageAttributeNames.reduce((acc, item) => {
              const value = MessageAttributes[item];
              if (value === undefined) return acc;
              return { ...acc, [item]: value };
            }, {})
      })
  }));
}

function deleteMessage({ QueueUrl, ReceiptHandle }) {
  const convertedQueue = QueueUrl.replace(/http:\/\/localhost:\d{4}\/queues\//g, '');
  const queue = queues.get(convertedQueue);

  if (!queue) {
    throw new ErrorWithCode(
      'AWS.SimpleQueueService.NonExistentQueue; see the SQS docs.',
      'AWS.SimpleQueueService.NonExistentQueue'
    );
  }

  queue.messages = queue.messages.filter((msg) => msg['@State'].ReceiptHandle !== ReceiptHandle);
}

function deleteQueue({ QueueUrl }) {
  const convertedQueue = QueueUrl.replace(/http:\/\/localhost:\d{4}\/queues\//g, '');
  const queue = queues.get(convertedQueue);

  if (!queue) {
    throw new ErrorWithCode(
      'AWS.SimpleQueueService.NonExistentQueue; see the SQS docs.',
      'AWS.SimpleQueueService.NonExistentQueue'
    );
  }
  queues.delete(convertedQueue);
}

function tagQueue(QueueUrl, tags) {
  const convertedQueue = QueueUrl.replace(/http:\/\/localhost:\d{4}\/queues\//g, '');
  const queue = queues.get(convertedQueue);
  queue.tags = { ...queue.tags, ...tags };
}

function listQueueTags(QueueUrl) {
  const convertedQueue = QueueUrl.replace(/http:\/\/localhost:\d{4}\/queues\//g, '');
  const queue = queues.get(convertedQueue);
  return queue.tags;
}

function untagQueue(QueueUrl, removeTags) {
  const convertedQueue = QueueUrl.replace(/http:\/\/localhost:\d{4}\/queues\//g, '');
  const queue = queues.get(convertedQueue);
  removeTags.forEach((tag) => {
    if (queue.tags[tag]) delete queue.tags[tag];
  });
}

<<<<<<< HEAD
function setQueueAttributes(QueueUrl, Attributes) {
  const convertedQueue = QueueUrl.replace(/http:\/\/localhost:\d{4}\/queues\//g, '');
  const queue = queues.get(convertedQueue);

  if (!queue) {
=======
function getQueueUrl(QueueName, host) {
  if (!queues.get(QueueName)) {
>>>>>>> 02ecfeb1
    throw new ErrorWithCode(
      'AWS.SimpleQueueService.NonExistentQueue; see the SQS docs.',
      'AWS.SimpleQueueService.NonExistentQueue'
    );
  }
<<<<<<< HEAD
  queue.Attributes = { ...queue.Attributes, ...Attributes };
=======
  return `http://${host}/queues/${QueueName}`;
>>>>>>> 02ecfeb1
}

module.exports = {
  clearQueues,
  createQueue,
  deleteMessage,
  deleteQueue,
  getQueueState,
  getQueueUrl,
  listQueueTags,
  listQueues,
  receiveMessage,
  sendMessage,
  sendMessageBatch,
  setQueueAttributes,
  tagQueue,
  untagQueue
};<|MERGE_RESOLUTION|>--- conflicted
+++ resolved
@@ -394,26 +394,27 @@
   });
 }
 
-<<<<<<< HEAD
 function setQueueAttributes(QueueUrl, Attributes) {
   const convertedQueue = QueueUrl.replace(/http:\/\/localhost:\d{4}\/queues\//g, '');
   const queue = queues.get(convertedQueue);
 
   if (!queue) {
-=======
+    throw new ErrorWithCode(
+      'AWS.SimpleQueueService.NonExistentQueue; see the SQS docs.',
+      'AWS.SimpleQueueService.NonExistentQueue'
+    );
+  }
+  queue.Attributes = { ...queue.Attributes, ...Attributes };
+}
+
 function getQueueUrl(QueueName, host) {
   if (!queues.get(QueueName)) {
->>>>>>> 02ecfeb1
-    throw new ErrorWithCode(
-      'AWS.SimpleQueueService.NonExistentQueue; see the SQS docs.',
-      'AWS.SimpleQueueService.NonExistentQueue'
-    );
-  }
-<<<<<<< HEAD
-  queue.Attributes = { ...queue.Attributes, ...Attributes };
-=======
+    throw new ErrorWithCode(
+      'AWS.SimpleQueueService.NonExistentQueue; see the SQS docs.',
+      'AWS.SimpleQueueService.NonExistentQueue'
+    );
+  }
   return `http://${host}/queues/${QueueName}`;
->>>>>>> 02ecfeb1
 }
 
 module.exports = {
