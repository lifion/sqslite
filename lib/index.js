--- conflicted
+++ resolved
@@ -12,11 +12,8 @@
 const tagQueue = require('./actions/tag-queue');
 const listQueueTags = require('./actions/list-queue-tags');
 const untagQueue = require('./actions/untag-queue');
-<<<<<<< HEAD
 const setQueueAttributes = require('./actions/set-queue-attributes');
-=======
 const getQueueUrl = require('./actions/get-queue-url');
->>>>>>> 02ecfeb1
 
 module.exports = (opts) => {
   const app = fastify({
@@ -53,13 +50,10 @@
           return listQueueTags(body);
         case 'UntagQueue':
           return untagQueue(body);
-<<<<<<< HEAD
         case 'SetQueueAttributes':
           return setQueueAttributes(body);
-=======
         case 'GetQueueUrl':
           return getQueueUrl(body, host);
->>>>>>> 02ecfeb1
         default:
           return `Action: ${body.Action} is not implemented`;
       }
