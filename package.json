{
  "name": "sqslite",
  "version": "0.0.0",
  "description": "AWS SQS Mock",
  "keywords": [],
  "author": "Lifion.OpenSource@ADP.com",
  "maintainers": [
    "Chen Doron <Chen.Doron@ADP.com>",
    "Edgardo Avilés <Edgardo.Aviles@ADP.com>",
    "Jenny Eckstein <Jenny.Eckstein@ADP.com>",
    "Zaid Masud <Zaid.Masud@ADP.com>"
  ],
  "contributors": [],
  "license": "MIT",
  "repository": {
    "type": "git",
    "url": "https://github.com/lifion/lifion-template.git"
  },
  "bugs": {
    "url": "https://github.com/lifion/lifion-template/issues"
  },
  "homepage": "https://github.com/lifion/lifion-template#readme",
  "bin": "bin/cli.js",
  "main": "lib/index.js",
  "engines": {
    "node": ">=10.0.0"
  },
  "scripts": {
    "build-docs": "jsdoc2md -t ./templates/README.hbs ./lib/*.js > ./README.md && git add ./README.md",
    "build-docs-watch": "npm-watch build-docs",
    "eslint": "eslint . --ext .js,.json --ignore-pattern='!.*.*'",
    "format": "prettier --write '**/*.{md,js,json}' '!coverage/**/*.{js,json}'",
    "jest": "jest -c ./.jest.json",
    "prepare": "check-engines",
    "test": "npm run jest",
    "version": "auto-changelog -p && git add CHANGELOG.md"
  },
  "dependencies": {
    "dedent": "^0.7.0",
    "fastify": "^2.11.0",
    "fastify-formbody": "^3.1.0",
    "md5": "^2.2.1",
    "minimist": "^1.2.0",
<<<<<<< HEAD
    "superstruct": "^0.8.3",
    "uuid": "^3.4.0",
    "xmlbuilder": "^13.0.2"
=======
    "superstruct": "^0.8.3"
>>>>>>> a98733f6
  },
  "devDependencies": {
    "auto-changelog": "^1.16.2",
    "aws-sdk": "^2.610.0",
<<<<<<< HEAD
    "chalk": "^2.4.2",
=======
    "chalk": "^3.0.0",
>>>>>>> a98733f6
    "check-engines": "^1.5.0",
    "codecov": "^3.6.2",
    "eslint": "^6.8.0",
    "eslint-config-lifion": "^1.3.3",
<<<<<<< HEAD
    "husky": "^3.1.0",
    "jest": "^24.9.0",
=======
    "husky": "^4.2.1",
    "jest": "^25.1.0",
    "jest-xml-matcher": "^1.2.0",
>>>>>>> a98733f6
    "jsdoc-to-markdown": "^5.0.3",
    "lint-staged": "^10.0.3",
    "npm-watch": "^0.6.0",
    "prettier": "^1.19.1",
    "semver": "^7.1.1"
  },
  "husky": {
    "hooks": {
      "pre-commit": "npm run build-docs && lint-staged",
      "pre-push": "npm run eslint && npm run jest"
    }
  },
  "watch": {
    "build-docs": {
      "patterns": [
        "lib"
      ]
    }
  },
  "@lifion/core-commons": {
    "template": "public",
    "updated": "2019-08-27T00:12:46.780Z",
    "version": "2.3.3"
  }
}<|MERGE_RESOLUTION|>--- conflicted
+++ resolved
@@ -41,34 +41,21 @@
     "fastify-formbody": "^3.1.0",
     "md5": "^2.2.1",
     "minimist": "^1.2.0",
-<<<<<<< HEAD
     "superstruct": "^0.8.3",
     "uuid": "^3.4.0",
     "xmlbuilder": "^13.0.2"
-=======
-    "superstruct": "^0.8.3"
->>>>>>> a98733f6
   },
   "devDependencies": {
     "auto-changelog": "^1.16.2",
     "aws-sdk": "^2.610.0",
-<<<<<<< HEAD
-    "chalk": "^2.4.2",
-=======
     "chalk": "^3.0.0",
->>>>>>> a98733f6
     "check-engines": "^1.5.0",
     "codecov": "^3.6.2",
     "eslint": "^6.8.0",
     "eslint-config-lifion": "^1.3.3",
-<<<<<<< HEAD
-    "husky": "^3.1.0",
-    "jest": "^24.9.0",
-=======
     "husky": "^4.2.1",
     "jest": "^25.1.0",
     "jest-xml-matcher": "^1.2.0",
->>>>>>> a98733f6
     "jsdoc-to-markdown": "^5.0.3",
     "lint-staged": "^10.0.3",
     "npm-watch": "^0.6.0",
