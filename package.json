{
  "name": "sqslite",
  "version": "0.5.0",
  "description": "Lightweight module for integration testing AWS SQS.",
  "keywords": [],
  "author": "Jenny Eckstein <Jenny.Eckstein@ADP.com>",
  "maintainers": [
    "Edgardo Avilés <Edgardo.Aviles@ADP.com>",
    "Jenny Eckstein <Jenny.Eckstein@ADP.com>",
    "Zaid Masud <Zaid.Masud@ADP.com>"
  ],
  "contributors": [
    "Chen Doron <Chen.Doron@ADP.com>"
  ],
  "license": "MIT",
  "repository": {
    "type": "git",
    "url": "https://github.com/lifion/sqslite.git"
  },
  "bugs": {
    "url": "https://github.com/lifion/sqslite/issues"
  },
  "homepage": "https://github.com/lifion/sqslite#readme",
  "main": "lib/index.js",
  "bin": "bin/cli.js",
  "engines": {
    "node": ">=10"
  },
  "scripts": {
    "build-docs": "jsdoc2md -t ./templates/README.hbs ./lib/*.js > ./README.md && git add ./README.md",
    "build-docs-watch": "npm-watch build-docs",
    "eslint": "eslint . --ext .js,.json --ignore-pattern='!.*.*'",
    "format": "prettier --write '**/*.{md,js,json,ts}' '!coverage/**/*.{js,json}'",
    "prepare": "check-engines",
    "test": "jest -c ./.jest.json",
    "version": "auto-changelog -p && git add CHANGELOG.md"
  },
  "dependencies": {
    "dedent": "^0.7.0",
    "fastify": "^3.12.0",
    "fastify-formbody": "^5.0.0",
    "md5": "^2.3.0",
    "minimist": "^1.2.5",
<<<<<<< HEAD
    "superstruct": "^0.14.2",
=======
    "superstruct": "^0.13.3",
>>>>>>> f71ae4ac
    "uuid": "^8.3.2",
    "xmlbuilder": "^15.1.1"
  },
  "devDependencies": {
<<<<<<< HEAD
    "@types/node": "^14.14.28",
    "auto-changelog": "^2.2.1",
    "aws-sdk": "^2.843.0",
    "chalk": "^4.1.0",
    "check-engines": "^1.5.0",
    "codecov": "^3.8.1",
    "eslint": "^7.20.0",
    "eslint-config-lifion": "^2.0.1",
    "husky": "^5.0.9",
=======
    "@types/node": "^14.14.25",
    "auto-changelog": "^2.2.1",
    "aws-sdk": "^2.840.0",
    "chalk": "^4.1.0",
    "check-engines": "^1.5.0",
    "codecov": "^3.8.1",
    "eslint": "^7.19.0",
    "eslint-config-lifion": "^1.4.0",
    "husky": "^4.3.8",
>>>>>>> f71ae4ac
    "jest": "^26.6.3",
    "jest-xml-matcher": "^1.2.0",
    "jsdoc-to-markdown": "^6.0.1",
    "lint-staged": "^10.5.4",
    "npm-watch": "^0.7.0",
    "prettier": "^2.2.1",
    "semver": "^7.3.4",
    "typescript": "^4.1.5"
  },
  "husky": {
    "hooks": {
      "pre-commit": "npm run build-docs && lint-staged",
      "pre-push": "npm run eslint && npm test"
    }
  },
  "watch": {
    "build-docs": {
      "patterns": [
        "lib"
      ]
    }
  },
  "@lifion/core-commons": {
    "template": "public",
    "updated": "2020-06-26T20:08:10.211Z",
    "version": "2.4.0"
  }
}<|MERGE_RESOLUTION|>--- conflicted
+++ resolved
@@ -41,16 +41,11 @@
     "fastify-formbody": "^5.0.0",
     "md5": "^2.3.0",
     "minimist": "^1.2.5",
-<<<<<<< HEAD
     "superstruct": "^0.14.2",
-=======
-    "superstruct": "^0.13.3",
->>>>>>> f71ae4ac
     "uuid": "^8.3.2",
     "xmlbuilder": "^15.1.1"
   },
   "devDependencies": {
-<<<<<<< HEAD
     "@types/node": "^14.14.28",
     "auto-changelog": "^2.2.1",
     "aws-sdk": "^2.843.0",
@@ -60,17 +55,6 @@
     "eslint": "^7.20.0",
     "eslint-config-lifion": "^2.0.1",
     "husky": "^5.0.9",
-=======
-    "@types/node": "^14.14.25",
-    "auto-changelog": "^2.2.1",
-    "aws-sdk": "^2.840.0",
-    "chalk": "^4.1.0",
-    "check-engines": "^1.5.0",
-    "codecov": "^3.8.1",
-    "eslint": "^7.19.0",
-    "eslint-config-lifion": "^1.4.0",
-    "husky": "^4.3.8",
->>>>>>> f71ae4ac
     "jest": "^26.6.3",
     "jest-xml-matcher": "^1.2.0",
     "jsdoc-to-markdown": "^6.0.1",
