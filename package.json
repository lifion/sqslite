{
  "name": "sqslite",
  "version": "0.4.3",
  "description": "Lightweight module for integration testing AWS SQS.",
  "keywords": [],
  "author": "Jenny Eckstein <Jenny.Eckstein@ADP.com>",
  "maintainers": [
    "Edgardo Avilés <Edgardo.Aviles@ADP.com>",
    "Jenny Eckstein <Jenny.Eckstein@ADP.com>",
    "Zaid Masud <Zaid.Masud@ADP.com>"
  ],
  "contributors": [
    "Chen Doron <Chen.Doron@ADP.com>"
  ],
  "license": "MIT",
  "repository": {
    "type": "git",
    "url": "https://github.com/lifion/sqslite.git"
  },
  "bugs": {
    "url": "https://github.com/lifion/sqslite/issues"
  },
  "homepage": "https://github.com/lifion/sqslite#readme",
  "main": "lib/index.js",
  "bin": "bin/cli.js",
  "engines": {
    "node": ">=10"
  },
  "scripts": {
    "build-docs": "jsdoc2md -t ./templates/README.hbs ./lib/*.js > ./README.md && git add ./README.md",
    "build-docs-watch": "npm-watch build-docs",
    "eslint": "eslint . --ext .js,.json --ignore-pattern='!.*.*'",
    "format": "prettier --write '**/*.{md,js,json,ts}' '!coverage/**/*.{js,json}'",
    "prepare": "check-engines",
    "test": "jest -c ./.jest.json",
    "version": "auto-changelog -p && git add CHANGELOG.md"
  },
  "dependencies": {
    "dedent": "^0.7.0",
    "fastify": "^3.11.0",
    "fastify-formbody": "^5.0.0",
    "md5": "^2.3.0",
    "minimist": "^1.2.5",
    "superstruct": "^0.13.3",
    "uuid": "^8.3.2",
    "xmlbuilder": "^15.1.1"
  },
  "devDependencies": {
    "@types/node": "^14.14.22",
    "auto-changelog": "^2.2.1",
<<<<<<< HEAD
    "aws-sdk": "^2.836.0",
=======
    "aws-sdk": "^2.834.0",
>>>>>>> fa84f2bb
    "chalk": "^4.1.0",
    "check-engines": "^1.5.0",
    "codecov": "^3.8.1",
    "eslint": "^7.19.0",
    "eslint-config-lifion": "^1.4.0",
    "husky": "^4.3.8",
    "jest": "^26.6.3",
    "jest-xml-matcher": "^1.2.0",
    "jsdoc-to-markdown": "^6.0.1",
    "lint-staged": "^10.5.3",
    "npm-watch": "^0.7.0",
    "prettier": "^2.2.1",
    "semver": "^7.3.4",
    "typescript": "^4.1.3"
  },
  "husky": {
    "hooks": {
      "pre-commit": "npm run build-docs && lint-staged",
      "pre-push": "npm run eslint && npm test"
    }
  },
  "watch": {
    "build-docs": {
      "patterns": [
        "lib"
      ]
    }
  },
  "@lifion/core-commons": {
    "template": "public",
    "updated": "2020-06-26T20:08:10.211Z",
    "version": "2.4.0"
  }
}<|MERGE_RESOLUTION|>--- conflicted
+++ resolved
@@ -46,13 +46,9 @@
     "xmlbuilder": "^15.1.1"
   },
   "devDependencies": {
-    "@types/node": "^14.14.22",
+    "@types/node": "^14.14.25",
     "auto-changelog": "^2.2.1",
-<<<<<<< HEAD
     "aws-sdk": "^2.836.0",
-=======
-    "aws-sdk": "^2.834.0",
->>>>>>> fa84f2bb
     "chalk": "^4.1.0",
     "check-engines": "^1.5.0",
     "codecov": "^3.8.1",
